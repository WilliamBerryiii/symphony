--- conflicted
+++ resolved
@@ -64,6 +64,7 @@
 	RUNON
 	AMPHERSAND
 	SLASH
+	TILDE
 )
 
 var opNames = map[Token]string{
@@ -78,6 +79,7 @@
 	QUESTION:   "?",
 	EQUAL:      "=",
 	AMPHERSAND: "&",
+	TILDE:      "~",
 }
 
 type Node interface {
@@ -408,6 +410,24 @@
 			}
 		}
 		return fmt.Sprintf("%v&%v", lv, rv), nil
+	case TILDE:
+		var lv interface{} = ""
+		var le error
+		if n.Left != nil {
+			lv, le = n.Left.Eval(context)
+			if le != nil {
+				return nil, le
+			}
+		}
+		var rv interface{} = ""
+		var re error
+		if n.Right != nil {
+			rv, re = n.Right.Eval(context)
+			if re != nil {
+				return nil, re
+			}
+		}
+		return fmt.Sprintf("%v~%v", lv, rv), nil
 	case RUNON:
 		var lv interface{} = ""
 		var le error
@@ -749,7 +769,7 @@
 				}
 			}
 
-			return context.ConfigProvider.Get(obj.(string), field.(string), overlays)
+			return context.ConfigProvider.Get(obj.(string), field.(string), overlays, context)
 		}
 		return nil, fmt.Errorf("$config() expects 2 arguments, found %d", len(n.Args))
 	case "secret":
@@ -776,9 +796,35 @@
 			return nil, errors.New("deployment spec is not found")
 		}
 		return nil, fmt.Errorf("$instance() expects 0 arguments, found %d", len(n.Args))
-	case "val":
-<<<<<<< HEAD
-		return context.Value, nil
+	case "val", "context":
+		if len(n.Args) == 0 {
+			return context.Value, nil
+		}
+		if len(n.Args) == 1 {
+			obj, err := n.Args[0].Eval(context)
+			if err != nil {
+				return nil, err
+			}
+			path := obj.(string)
+			if strings.HasPrefix(path, "$") || strings.HasPrefix(path, "{$") {
+				result, err := JsonPathQuery(context.Value, obj.(string))
+				if err != nil {
+					return nil, err
+				}
+				return result, nil
+			} else {
+				if mobj, ok := context.Value.(map[string]interface{}); ok {
+					if v, ok := mobj[path]; ok {
+						return v, nil
+					} else {
+						return nil, fmt.Errorf("key %s is not found in context value", path)
+					}
+				} else {
+					return nil, fmt.Errorf("context value '%v' is not a map", context.Value)
+				}
+			}
+		}
+		return nil, fmt.Errorf("$val() or $context() expects 0 or 1 argument, found %d", len(n.Args))
 	case "json":
 		if len(n.Args) == 1 {
 			val, err := n.Args[0].Eval(context)
@@ -792,23 +838,7 @@
 			return string(jData), nil
 		}
 		return nil, fmt.Errorf("$json() expects 1 argument, fount %d", len(n.Args))
-=======
-		if len(n.Args) == 0 {
-			return context.Value, nil
-		}
-		if len(n.Args) == 1 {
-			obj, err := n.Args[0].Eval(context)
-			if err != nil {
-				return nil, err
-			}
-			result, err := JsonPathQuery(context.Value, obj.(string))
-			if err != nil {
-				return nil, err
-			}
-			return result, nil
-		}
-		return nil, fmt.Errorf("$val() expects 0 or 1 argument, found %d", len(n.Args))
->>>>>>> 669eab32
+
 	}
 	return nil, fmt.Errorf("invalid function name: '%s'", n.Name)
 }
@@ -927,6 +957,8 @@
 		return EQUAL
 	case '&':
 		return AMPHERSAND
+	case '~':
+		return TILDE
 	}
 	if _, err := strconv.ParseFloat(p.text, 64); err == nil {
 		return NUMBER
@@ -1062,6 +1094,13 @@
 				return nil, err
 			}
 			node = &BinaryNode{EQUAL, node, n}
+		case TILDE:
+			p.next()
+			n, err := p.primary()
+			if err != nil {
+				return nil, err
+			}
+			node = &BinaryNode{TILDE, node, n}
 		case AMPHERSAND:
 			p.next()
 			n, err := p.primary()
